--- conflicted
+++ resolved
@@ -163,7 +163,6 @@
 
 class Container:
 
-<<<<<<< HEAD
     def __init__(self, localtargetdir, dcap):
         self.filename = str(uuid.uuid1())
         self.localfilepath = os.path.join(localtargetdir, self.filename)
@@ -174,21 +173,12 @@
         self.logger.debug("Initializing")
 
         self.arcfile = FhOutZipFile(dcap.open_file(self.pnfsfilepath, 'w'))
-=======
-    def __init__(self, targetdir, dcap):
-        tmpfile = os.path.join(targetdir, "%s" % uuid.uuid1())
-        self.arcfile = FhOutZipFile(dcap.open_file(tmpfile))
->>>>>>> 8871d4e2
         global archiveUser
         global archiveMode
         self.archiveUid = getpwnam(archiveUser).pw_uid
         self.archiveMod = int(archiveMode, 8)
         self.size = 0
         self.filecount = 0
-<<<<<<< HEAD
-=======
-        self.logger = logging.getLogger(name="Container[%s]" % tmpfile)
->>>>>>> 8871d4e2
 
     def close(self):
         self.logger.debug("Closing")
@@ -229,6 +219,7 @@
         self.archivePath = os.path.join(mountPoint, archivePath)
         if not os.path.exists(self.archivePath):
             os.makedirs(self.archivePath, mode=0777)
+            os.chmod(self.archivePath, 0777)
         self.archiveSize = int(archiveSize.replace('G', '000000000').replace('M', '000000').replace('K', '000'))
         self.minAge = int(minAge)
         self.maxAge = int(maxAge)
@@ -256,7 +247,7 @@
     def createArchiveEntry(self, container):
         try:
             containerLocalPath = container.localfilepath
-            containerChimeraPath = containerLocalPath.pnfsfilepath
+            containerChimeraPath = container.pnfsfilepath
             containerPnfsid = dotfile(containerLocalPath, 'id')
 
             self.db.archives.insert( { 'pnfsid': containerPnfsid, 'path': containerChimeraPath } )
@@ -273,12 +264,8 @@
         global scriptId
         global running
         global dcapUrl
-<<<<<<< HEAD
         dcap = Dcap(dcapUrl)
         try:
-=======
-        with Dcap(dcapUrl) as dcap:
->>>>>>> 8871d4e2
             now = int(datetime.now().strftime("%s"))
             ctime_threshold = (now - self.minAge*60)
             self.logger.debug("Looking for files matching { path: %s, group: %s, store: %s, ctime: { $lt: %d } }" % (self.pathPattern.pattern, self.sGroup.pattern, self.storeName.pattern, ctime_threshold) )
@@ -324,23 +311,14 @@
                             self.logger.debug("Next file %s [%s], remaining %d [%d bytes]" % (f['path'], f['pnfsid'], filecount, sumsize) )
                             if not running:
                                 if container:
-<<<<<<< HEAD
                                     raise UserInterruptException(container.localfilepath)
-=======
-                                    raise UserInterruptException(container.arcfile.filename)
->>>>>>> 8871d4e2
                                 else:
                                     raise UserInterruptException(None)
 
                             if container is None:
                                 if sumsize >= self.archiveSize or old_file_mode:
-<<<<<<< HEAD
                                     container = Container(self.archivePath, dcap)
                                     self.logger.info("Creating new container %s . %d files [%d bytes] remaining." % (container.pnfsfilepath, filecount, sumsize))
-=======
-                                    container = Container(os.path.join(dataRoot, self.archivePath), dcap)
-                                    self.logger.info("Creating new container %s . %d files [%d bytes] remaining." % (os.path.join(self.archivePath, container.arcfile.filename), filecount, sumsize))
->>>>>>> 8871d4e2
                                 else:
                                     self.logger.info("remaining combined size %d < %d, leaving packager" % (sumsize, self.archiveSize))
                                     return
@@ -353,25 +331,17 @@
                                 self.writeStatus(container.arcfile, self.archiveSize-container.size, "%s [%s]" % ( f['path'], f['pnfsid'] ))
 
                             try:
-<<<<<<< HEAD
                                 self.logger.debug("before container.add(%s[%s], %s)" % (f['path'], f['pnfsid'], f['size']))
-=======
-                                self.logger.debug("before container.add(%s[%s], %s, %s)" % (fh.name, fh.mode, f['pnfsid'], f['size']))
->>>>>>> 8871d4e2
+
                                 if fh is None:
                                     raise IOError("File %s is not opened for reading" % f['path'])
                                 container.add(fh, f['pnfsid'], f['size'])
                                 self.logger.debug("before collection.save")
-<<<<<<< HEAD
                                 f['state'] = "added: %s" % container.pnfsfilepath
-=======
-                                f['state'] = "added: %s" % container.arcfile.filename.replace(mountPoint, dataRoot, 1)
->>>>>>> 8871d4e2
                                 f['lock'] = scriptId
                                 cursor.collection.save(f)
                                 self.logger.debug("Added file %s [%s]" % (f['path'], f['pnfsid']))
                             except IOError as e:
-<<<<<<< HEAD
                                 self.logger.exception("IOError while adding file %s to archive %s [%s], %s" % (f['path'], container.pnfsfilepath, f['pnfsid'], e.message))
                                 self.logger.debug("Removing entry for file %s" % f['pnfsid'])
                                 self.db.files.remove( { 'pnfsid': f['pnfsid'] } )
@@ -392,33 +362,11 @@
                             finally:
                                 if not fh is None:
                                     fh.close()
-=======
-                                self.logger.exception("IOError while adding file %s to archive %s [%s], %s" % (f['path'], container.arcfile.filename, f['pnfsid'], e.message))
-                                self.logger.debug("Removing entry for file %s" % f['pnfsid'])
-                                self.db.files.remove( { 'pnfsid': f['pnfsid'] } )
-                            except OSError as e:
-                                self.logger.exception("OSError while adding file %s to archive %s [%s], %s" % (f['path'], f['pnfsid'], container.arcfile.filename, e.message))
-                                self.logger.debug("Removing entry for file %s" % f['pnfsid'])
-                                self.db.files.remove( { 'pnfsid': f['pnfsid'] } )
-                            except errors.OperationFailure as e:
-                                self.logger.error("Removing container %s due to OperationalFailure. See below for details." % container.arcfile.filename)
-                                container.close()
-                                os.remove(container.arcfile.filename)
-                                raise e
-                            except errors.ConnectionFailure as e:
-                                self.logger.error("Removing container %s due to ConnectionFailure. See below for details." % container.arcfile.filename)
-                                container.close()
-                                os.remove(container.arcfile.filename)
-                                raise e
-                            finally:
-                                fh.close()
->>>>>>> 8871d4e2
 
                             sumsize -= f['size']
                             filecount -= 1
 
                             if container.size >= self.archiveSize:
-<<<<<<< HEAD
                                 self.logger.debug("Closing full container %s" % container.pnfsfilepath)
                                 containerChimeraPath = container.pnfsfilepath
                                 container.close()
@@ -431,26 +379,11 @@
                                     self.logger.warn("Removing container %s due to verification error" % container.localfilepath)
                                     self.db.files.update( { 'state': 'added: %s' % containerChimeraPath }, { '$set': { 'state': 'new' }, '$unset': { 'lock': "" } }, multi=True )
                                     os.remove(container.localfilepath)
-=======
-                                self.logger.debug("Closing full container %s" % container.arcfile.filename)
-                                containerChimeraPath = container.arcfile.filename.replace(mountPoint, dataRoot, 1)
-                                container.close()
-
-                                if self.verifyContainer(container):
-                                    self.logger.info("Container %s successfully stored" % container.arcfile.filename)
-                                    self.db.files.update( { 'state': 'added: %s' % containerChimeraPath }, { '$set': { 'state': 'archived: %s' % containerChimeraPath }, '$unset': { 'lock': "" } }, multi=True )
-                                    self.createArchiveEntry(container)
-                                else:
-                                    self.logger.warn("Removing container %s due to verification error" % container.arcfile.filename)
-                                    self.db.files.update( { 'state': 'added: %s' % containerChimeraPath }, { '$set': { 'state': 'new' }, '$unset': { 'lock': "" } }, multi=True )
-                                    os.remove(container.arcfile.filename)
->>>>>>> 8871d4e2
 
                                 container = None
 
                         if container:
                             if not old_file_mode:
-<<<<<<< HEAD
                                 self.logger.warn("Removing unful container %s . Maybe a file was deleted during packaging." % container.localfilepath)
                                 container.close()
                                 os.remove(container.localfilepath)
@@ -466,23 +399,6 @@
                                 self.createArchiveEntry(container)
                             else:
                                 self.logger.warn("Removing container %s with old files due to verification error" % container.localfilepath)
-=======
-                                self.logger.warn("Removing unful container %s . Maybe a file was deleted during packaging." % container.arcfile.filename)
-                                container.close()
-                                os.remove(container.arcfile.filename)
-                                return
-
-                            self.logger.debug("Closing container %s containing remaining old files", container.arcfile.filename)
-                            containerChimeraPath = container.arcfile.filename.replace(mountPoint, dataRoot, 1)
-                            container.close()
-
-                            if self.verifyContainer(container):
-                                self.logger.info("Container %s with old files successfully stored" % container.arcfile.filename)
-                                self.db.files.update( { 'state': 'added: %s' % containerChimeraPath }, { '$set': { 'state': 'archived: %s' % containerChimeraPath }, '$unset': { 'lock': "" } }, multi=True )
-                                self.createArchiveEntry(container)
-                            else:
-                                self.logger.warn("Removing container %s with old files due to verification error" % container.arcfile.filename)
->>>>>>> 8871d4e2
                                 self.db.files.update( { 'state': 'added: %s' % containerChimeraPath }, { '$set': { 'state': 'new' }, '$unset': { 'lock': "" } }, multi=True )
                                 os.remove(container.localfilepath)
 
@@ -495,14 +411,9 @@
                     except errors.ConnectionFailure as e:
                         self.logger.error("Connection Exception in database communication. Removing incomplete container %s ." % containerChimeraPath)
                         self.logger.error('%s' % e.message)
-<<<<<<< HEAD
 
         finally:
             dcap.close()
-
-=======
->>>>>>> 8871d4e2
-
 
 def dotfile(filepath, tag):
     with open(os.path.join(os.path.dirname(filepath), ".(%s)(%s)" % (tag, os.path.basename(filepath))), mode='r') as dotfile:
